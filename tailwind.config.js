--- conflicted
+++ resolved
@@ -7,11 +7,7 @@
     'node_modules/daisyui/dist/**/*.js',
   ],
   daisyui: {
-<<<<<<< HEAD
-    themes: ["winter", "emerald"],
-=======
     themes: ['winter', 'emerald'],
->>>>>>> 82cd7b7f
   },
   plugins: [
     require('@tailwindcss/forms'),
