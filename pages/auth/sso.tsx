--- conflicted
+++ resolved
@@ -1,24 +1,3 @@
-<<<<<<< HEAD
-import { useEffect, type ReactElement } from "react";
-import { useSession, signIn } from "next-auth/react";
-import { useRouter } from "next/router";
-import { useFormik } from "formik";
-import * as Yup from "yup";
-import axios from "axios";
-import { Button } from "react-daisyui";
-import Link from "next/link";
-import { useTranslation } from "next-i18next";
-import { serverSideTranslations } from "next-i18next/serverSideTranslations";
-import { getAxiosError } from "@/lib/common";
-import type { NextPageWithLayout, ApiResponse } from "types";
-import { AuthLayout } from "@/components/layouts";
-import { InputWithLabel } from "@/components/ui";
-import { GetServerSidePropsContext } from "next";
-import toast from "react-hot-toast";
-
-const SSO: NextPageWithLayout = () => {
-  const { t } = useTranslation("common");
-=======
 import { AuthLayout } from '@/components/layouts';
 import { InputWithLabel } from '@/components/ui';
 import { getAxiosError } from '@/lib/common';
@@ -38,7 +17,6 @@
 
 const SSO: NextPageWithLayout = () => {
   const { t } = useTranslation('common');
->>>>>>> 82cd7b7f
   const { status } = useSession();
   const router = useRouter();
 
@@ -59,11 +37,7 @@
       return;
     }
 
-<<<<<<< HEAD
-    signIn("saml-sso", {
-=======
     signIn('saml-sso', {
->>>>>>> 82cd7b7f
       code,
       state,
       redirect: false,
@@ -81,11 +55,7 @@
       try {
         const response = await axios.post<
           ApiResponse<{ redirect_url: string }>
-<<<<<<< HEAD
-        >("/api/auth/sso", {
-=======
         >('/api/auth/sso', {
->>>>>>> 82cd7b7f
           ...values,
         });
 
@@ -130,19 +100,11 @@
         <div className="space-y-3">
           <Link href="/auth/login">
             <a className="btn-outline btn w-full">
-<<<<<<< HEAD
-              {t("sign-in-with-password")}
-            </a>
-          </Link>
-          <Link href="/auth/magic-link">
-            <a className="btn-outline btn w-full">{t("sign-in-with-email")}</a>
-=======
               {t('sign-in-with-password')}
             </a>
           </Link>
           <Link href="/auth/magic-link">
             <a className="btn-outline btn w-full">{t('sign-in-with-email')}</a>
->>>>>>> 82cd7b7f
           </Link>
         </div>
       </div>
