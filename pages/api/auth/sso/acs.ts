import jackson from '@/lib/jackson';
import type { NextApiRequest, NextApiResponse } from 'next';

export default async function handler(
  req: NextApiRequest,
  res: NextApiResponse
) {
  const { method } = req;

  switch (method) {
<<<<<<< HEAD
    case "POST":
      return await handlePOST(req, res);
    default:
      res.setHeader("Allow", "POST");
=======
    case 'POST':
      return await handlePOST(req, res);
    default:
      res.setHeader('Allow', 'POST');
>>>>>>> 82cd7b7f
      res.status(405).json({
        error: { message: `Method ${method} Not Allowed` },
      });
  }
}

const handlePOST = async (req: NextApiRequest, res: NextApiResponse) => {
  const { oauthController } = await jackson();

  const { RelayState, SAMLResponse } = req.body;

  const { redirect_url } = await oauthController.samlResponse({
    RelayState,
    SAMLResponse,
  });

  if (!redirect_url) {
    return res.status(400).json({
<<<<<<< HEAD
      error: { message: "No redirect URL found." },
=======
      error: { message: 'No redirect URL found.' },
>>>>>>> 82cd7b7f
    });
  }

  res.redirect(302, redirect_url);
};<|MERGE_RESOLUTION|>--- conflicted
+++ resolved
@@ -8,17 +8,10 @@
   const { method } = req;
 
   switch (method) {
-<<<<<<< HEAD
-    case "POST":
-      return await handlePOST(req, res);
-    default:
-      res.setHeader("Allow", "POST");
-=======
     case 'POST':
       return await handlePOST(req, res);
     default:
       res.setHeader('Allow', 'POST');
->>>>>>> 82cd7b7f
       res.status(405).json({
         error: { message: `Method ${method} Not Allowed` },
       });
@@ -37,11 +30,7 @@
 
   if (!redirect_url) {
     return res.status(400).json({
-<<<<<<< HEAD
-      error: { message: "No redirect URL found." },
-=======
       error: { message: 'No redirect URL found.' },
->>>>>>> 82cd7b7f
     });
   }
 
