--- conflicted
+++ resolved
@@ -28,25 +28,15 @@
 *   `.worktrees/`: Active development workspaces (Git ignored).
 
 ## 3. Commands
-<<<<<<< HEAD
-*   **Install:** `pnpm install`
-*   **Dev:** `pnpm run dev`
-*   **Build:** `pnpm run build`
-*   **Lint:** `pnpm run lint`
-*   **Test (Unit):** `pnpm run test`
-*   **Test (E2E):** `pnpm run test:e2e`
-*   **DB Push:** `npx prisma db push` (Prototyping)
-*   **Spec Kitty:** `npm run spec -- <command>`
-=======
 *   **Install:** `mise run -- pnpm install`
 *   **Dev:** `mise run -- pnpm run dev`
 *   **Build:** `mise run -- pnpm run build`
 *   **Lint:** `mise run -- pnpm run lint`
+*   **Format:** `mise run -- pnpm run format`
 *   **Test (Unit):** `mise run -- pnpm run test`
 *   **Test (E2E):** `mise run -- pnpm run test:e2e`
 *   **DB Push:** `mise run -- npx prisma db push` (Prototyping)
 *   **Spec Kitty:** `mise run -- pnpm run spec -- <command>`
->>>>>>> c6e4c0db
 
 ## 4. Coding Standards
 *   **Strict Types:** Zero tolerance for `any`. Define Zod schemas in `lib/schemas/`.
@@ -66,9 +56,6 @@
 
 ## 7. Commit Guidelines
 *   Format: `feat:`, `fix:`, `chore:`.
-<<<<<<< HEAD
-*   Scope: Keep changes specific to the active `spec-kitty` feature.
-=======
 *   Scope: Keep changes specific to the active `spec-kitty` feature.
 
 ## 8. Interaction Logging
@@ -81,5 +68,4 @@
 
 # Spec-kitty command logging
 pnpm run spec -- <command> | tee -a logs/interaction-$(date +%Y-%m-%d).log
-```
->>>>>>> c6e4c0db
+```