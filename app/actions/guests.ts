--- conflicted
+++ resolved
@@ -1,38 +1,3 @@
-<<<<<<< HEAD
-'use server';
-
-import { z } from 'zod';
-import prisma from '@/lib/db';
-import { revalidatePath } from 'next/cache';
-import { redirect } from 'next/navigation';
-import { Guest } from '@prisma/client'; // Import Guest type from Prisma
-import { normalizeCurrencyCode, DEFAULT_CURRENCY } from '@/lib/currency';
-
-const GuestSchema = z.object({
-  firstName: z.string().min(1, 'First Name is required'),
-  lastName: z.string().min(1, 'Last Name is required'),
-  email: z.string().email().optional().or(z.literal('')),
-  phone: z.string().optional(),
-  nationality: z.string().optional(),
-  documentId: z.string().optional(),
-  currency: z.string().length(3, 'Currency must be a 3-letter code').optional().or(z.literal('')),
-});
-
-type GuestForExport = Pick<Guest, 'firstName' | 'lastName' | 'email' | 'phone' | 'nationality' | 'documentId' | 'currency'> & {
-  [key: string]: string | boolean | Date | null | undefined; // Add index signature
-};
-
-export async function createGuest(propertyId: string, prevState: any, formData: FormData) {
-  const validatedFields = GuestSchema.safeParse({
-    firstName: formData.get('firstName'),
-    lastName: formData.get('lastName'),
-    email: formData.get('email'),
-    phone: formData.get('phone'),
-    nationality: formData.get('nationality'),
-    documentId: formData.get('documentId'),
-    currency: formData.get('currency'),
-  });
-=======
 "use server";
 
 import { auth } from "@/auth";
@@ -73,7 +38,6 @@
   };
 
   const validatedFields = GuestSchema.safeParse(rawData);
->>>>>>> 9cb6f7d4
 
   if (!validatedFields.success) {
     return {
@@ -82,37 +46,11 @@
     };
   }
 
-<<<<<<< HEAD
-  const { firstName, lastName, email, phone, nationality, documentId, currency } = validatedFields.data;
-
-  const property = await prisma.property.findUnique({
-    where: { id: propertyId },
-    select: { currency: true },
-  });
-
-  if (!property) {
-    return { message: 'Property not found.' };
-  }
-
-  const normalizedCurrency = normalizeCurrencyCode(currency, normalizeCurrencyCode(property.currency, DEFAULT_CURRENCY));
-
-=======
->>>>>>> 9cb6f7d4
   try {
     await prisma.guest.create({
       data: {
         propertyId,
-<<<<<<< HEAD
-        firstName,
-        lastName,
-        email: email || null,
-        phone: phone || null,
-        nationality: nationality || null,
-        documentId: documentId || null,
-        currency: normalizedCurrency,
-=======
         ...validatedFields.data,
->>>>>>> 9cb6f7d4
       },
     });
   } catch (error) {
@@ -167,8 +105,6 @@
   redirect(`/properties/${propertyId}/guests`);
 }
 
-<<<<<<< HEAD
-=======
 export async function getGuests(propertyId: string, query?: string) {
   const session = await auth();
   if (!session?.user?.email) return [];
@@ -186,5 +122,4 @@
     },
     orderBy: { lastName: "asc" },
   });
-}
->>>>>>> 9cb6f7d4
+}