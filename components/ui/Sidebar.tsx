import {
  ArrowLeftOnRectangleIcon,
  HomeIcon,
  KeyIcon,
  UserIcon,
  UsersIcon,
} from '@heroicons/react/24/solid';
import useTeam from 'hooks/useTeam';
import { signOut } from 'next-auth/react';
import { useTranslation } from 'next-i18next';
import { useRouter } from 'next/router';

import TeamNav from '../interfaces/Team/TeamNav';
import NavItem from './NavItem';

export default function Sidebar() {
  const router = useRouter();
  const { t } = useTranslation('common');

  const slug = router.query.slug as string;

  const { team } = useTeam(slug);

  return (
    <>
      <aside
        className="transition-width fixed top-0 left-0 z-20 flex h-full w-64 flex-shrink-0 flex-col pt-16 duration-75 lg:flex"
        aria-label="Sidebar"
      >
        <div className="relative flex min-h-0 flex-1 flex-col border-r border-gray-200 bg-white pt-0">
          <div className="flex flex-1 flex-col overflow-y-auto pt-5 pb-4">
            <div className="flex-1 space-y-1 divide-y bg-white px-3">
              <ul className="space-y-2 pb-2">
                <li>
                  <form action="#" method="GET" className="lg:hidden">
                    <label htmlFor="mobile-search" className="sr-only">
                      {t('search')}
                    </label>
                    <div className="relative">
                      <div className="pointer-events-none absolute inset-y-0 left-0 flex items-center pl-3">
                        <svg
                          className="h-5 w-5 text-gray-500"
                          fill="currentColor"
                          viewBox="0 0 20 20"
                          xmlns="http://www.w3.org/2000/svg"
                        >
                          <path d="M5 3a2 2 0 00-2 2v2a2 2 0 002 2h2a2 2 0 002-2V5a2 2 0 00-2-2H5zM5 11a2 2 0 00-2 2v2a2 2 0 002 2h2a2 2 0 002-2v-2a2 2 0 00-2-2H5zM11 5a2 2 0 012-2h2a2 2 0 012 2v2a2 2 0 01-2 2h-2a2 2 0 01-2-2V5zM11 13a2 2 0 012-2h2a2 2 0 012 2v2a2 2 0 01-2 2h-2a2 2 0 01-2-2v-2z" />
                        </svg>
                      </div>
                      <input
                        type="text"
                        name="email"
                        id="mobile-search"
                        className="block w-full rounded-lg border border-gray-300 bg-gray-50 p-2.5 pl-10 text-sm text-gray-900 focus:ring-cyan-600"
                        placeholder="Search"
                      />
                    </div>
                  </form>
                </li>
                <li>
                  <NavItem
                    href="/dashboard"
                    text="Dashboard"
                    icon={HomeIcon}
                    active={router.pathname === '/dashboard'}
                  />
                </li>
                <li>
                  <NavItem
                    href="/teams"
                    text="Teams"
                    icon={UsersIcon}
                    active={router.pathname === '/teams'}
                  />
                </li>
              </ul>
              {team && (
                <div className="space-y-2 pt-2">
                  <NavItem
                    href="javascript:void(0);"
                    text={team.name}
                    icon={UsersIcon}
                    active={false}
                  />
                  <TeamNav slug={slug} />
                </div>
              )}
              <div className="space-y-2 pt-2">
                <NavItem
                  href="/settings/account"
                  text="Account"
                  icon={UserIcon}
<<<<<<< HEAD
                  active={router.pathname === "/settings/account"}
=======
                  active={router.pathname === '/settings/account'}
>>>>>>> 82cd7b7f
                />
                <NavItem
                  href="/settings/password"
                  text="Password"
                  icon={KeyIcon}
<<<<<<< HEAD
                  active={router.pathname === "/settings/password"}
=======
                  active={router.pathname === '/settings/password'}
>>>>>>> 82cd7b7f
                />
                <NavItem
                  href="#"
                  text="Logout"
                  icon={ArrowLeftOnRectangleIcon}
                  onClick={() => signOut()}
                  active={false}
                />
              </div>
            </div>
          </div>
        </div>
      </aside>
      <div
        className="fixed inset-0 z-10 hidden bg-gray-900 opacity-50"
        id="sidebarBackdrop"
      />
    </>
  );
}<|MERGE_RESOLUTION|>--- conflicted
+++ resolved
@@ -90,21 +90,13 @@
                   href="/settings/account"
                   text="Account"
                   icon={UserIcon}
-<<<<<<< HEAD
-                  active={router.pathname === "/settings/account"}
-=======
                   active={router.pathname === '/settings/account'}
->>>>>>> 82cd7b7f
                 />
                 <NavItem
                   href="/settings/password"
                   text="Password"
                   icon={KeyIcon}
-<<<<<<< HEAD
-                  active={router.pathname === "/settings/password"}
-=======
                   active={router.pathname === '/settings/password'}
->>>>>>> 82cd7b7f
                 />
                 <NavItem
                   href="#"
