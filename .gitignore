# See https://help.github.com/articles/ignoring-files/ for more about ignoring files.

# dependencies
/node_modules
/.pnp
.pnp.*
.yarn/*
!.yarn/patches
!.yarn/plugins
!.yarn/releases
!.yarn/versions

# testing
/coverage

# next.js
/.next/
/out/

# production
/build

# misc
.DS_Store
*.pem

# debug
npm-debug.log*
yarn-debug.log*
yarn-error.log*
.pnpm-debug.log*

# env files (can opt-in for committing if needed)
.env*

# vercel
.vercel

# typescript
*.tsbuildinfo
<<<<<<< HEAD
next-env.d.ts

# reference repositories (not to be committed)
/reference/
/temp/
/hostelpulse-reference/
.aider*
.env*.local

# spec-kitty (Local AI Tools)
.venv-speckitty/
.kittify/
.spec-kitty/

# Added by Spec Kitty CLI (auto-managed)
.claude/
.codex/
.opencode/
.windsurf/
.gemini/
.cursor/
.qwen/
.kilocode/
.augment/
.roo/
.amazonq/
.github/copilot/
.worktrees/
=======
next-env.d.ts
>>>>>>> 9cb6f7d4
<|MERGE_RESOLUTION|>--- conflicted
+++ resolved
@@ -38,7 +38,6 @@
 
 # typescript
 *.tsbuildinfo
-<<<<<<< HEAD
 next-env.d.ts
 
 # reference repositories (not to be committed)
@@ -66,7 +65,4 @@
 .roo/
 .amazonq/
 .github/copilot/
-.worktrees/
-=======
-next-env.d.ts
->>>>>>> 9cb6f7d4
+.worktrees/